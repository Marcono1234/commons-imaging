<?xml version="1.0"?>
<!--
   Licensed to the Apache Software Foundation (ASF) under one or more
   contributor license agreements.  See the NOTICE file distributed with
   this work for additional information regarding copyright ownership.
   The ASF licenses this file to You under the Apache License, Version 2.0
   (the "License"); you may not use this file except in compliance with
   the License.  You may obtain a copy of the License at

       http://www.apache.org/licenses/LICENSE-2.0

   Unless required by applicable law or agreed to in writing, software
   distributed under the License is distributed on an "AS IS" BASIS,
   WITHOUT WARRANTIES OR CONDITIONS OF ANY KIND, either express or implied.
   See the License for the specific language governing permissions and
   limitations under the License.
-->

<!--
This file is used by the maven-changes-plugin to generate the release notes.
Useful ways of finding items to add to this file are:

1.  Add items when you fix a bug or add a feature (this makes the 
release process easy :-).

2.  Do a Jira search for tickets closed since the previous release.

3.  Use the report generated by the maven-changelog-plugin to see all
CVS commits.  Set the project.properties' maven.changelog.range 
property to the number of days since the last release.


To generate the release notes from this file:

mvn changes:announcement-generate -Prelease-notes [-Dchanges.version=nnn]

then tweak the source formatting if necessary and regenerate, then commit

The <action> type attribute can be add,update,fix,remove.
-->

<document>
  <properties>
    <title>Apache Commons Imaging Release Notes</title>
  </properties>
  <body>
    <release version="1.0-alpha2" date="2019-??-??" description="Second 1.0 alpha release">
<<<<<<< HEAD
      <action issue="IMAGING-146" dev="kinow" type="add">
        Add documentation for the color package
      </action>
      <action issue="IMAGING-244" dev="kinow" type="add">
        Use isEmpty instead of comparing size() with integers
=======
      <action issue="IMAGING-245" dev="kinow" type="add" due-to="Christoffer Rydberg">
        Add disposal method to GIF metadata
>>>>>>> 311b47e1
      </action>
      <action issue="IMAGING-243" dev="kinow" type="add" due-to="Andreas Menze">
        PNG Writer Indexed Color with semi-transparent Pixels and Better Compression
      </action>
      <action issue="IMAGING-242" dev="kinow" type="fix">
        Upgrade to JUnit 5
      </action>
      <action issue="IMAGING-241" dev="kinow" type="fix">
        Copy byte arrays fixing TODO markers
      </action>
      <action issue="IMAGING-136" dev="kinow" type="fix" due-to="Michael Groß">
        Imaging.getImageInfo() fails to read JPEG file
      </action>
      <action issue="IMAGING-238" dev="kinow" type="fix">
        Return copied byte arrays in Png Chunk and Png Chunk ICCP
      </action>
      <action issue="IMAGING-239" dev="kinow" type="add" due-to="Paul Austin">
        Add inflate (deflate algorithm) to TIFF files
      </action>
      <action issue="IMAGING-164" dev="kinow" type="add" due-to="Michael Groß">
        Simplify code in IcoImageParser::writeImage
      </action>
      <action issue="IMAGING-165" dev="kinow" type="add" due-to="Michael Groß">
        Add the fields from TiffReader.Collector to TiffContents
      </action>
      <action issue="IMAGING-230" dev="kinow" type="fix">
        Properly close resources with try-with-resources in T4AndT6Compression
      </action>
      <action issue="IMAGING-134" dev="kinow" type="fix" due-to="Michael Sommerville">
        Invalid (RST) marker found in entropy data
      </action>
      <action issue="IMAGING-130" dev="kinow" type="fix" due-to="Michael Sommerville">
        Reading of some GIF images throws java.io.IOException: AddStringToTable: codes: 4096 code_size: 12
      </action>
      <action issue="IMAGING-228" dev="kinow" type="add">
        Remove private method PhotometricInterpreterLogLuv#cube by Math.pow
      </action>
      <action issue="IMAGING-224" dev="kinow" type="fix">
        Fix build errors in Travis
      </action>
      <action issue="IMAGING-167" dev="kinow" type="fix" due-to="Michael Groß">
        Possible infinite loop at XpmImageParser::writeImage
      </action>
      <action issue="IMAGING-211" dev="kinow" type="fix">
      	Imaging.getBufferedImage fails throwing java.lang.ArrayIndexOutOfBoundsException for specific inputs
      </action>
      <action issue="IMAGING-210" dev="kinow" type="fix">
        Imaging.getBufferedImage fails throwing NegativeArraySizeException for specific inputs
      </action>
      <action issue="IMAGING-236" dev="kinow" type="add" due-to="Christoffer Rydberg">
        Add support to read multiple images from GIF
      </action>
    </release>
    <release version="1.0-alpha1" date="2019-04-28" description="First 1.0 alpha release">
      <action issue="IMAGING-199" dev="kinow" type="fix" due-to="Ric Emery">
        All tEXt chunks are not returned from PngImageParser.getMetadata
      </action>
      <action issue="IMAGING-220" dev="kinow" type="fix">
        JpegDecoder takes a long time (+10s) to decode a bad JPEG
      </action>
      <action issue="IMAGING-219" dev="kinow" type="fix">
        Imaging gets stuck parsing a RGBE input file
      </action>
      <action issue="IMAGING-154" dev="kinow" type="update">
        Remove Debug class
      </action>
      <action issue="IMAGING-124" dev="kinow" type="update" due-to="Jens Kapitza">
        Tidy up IconParser
      </action>
      <action issue="IMAGING-215" dev="kinow" type="fix">
        ArrayIndexOutOfBoundsException in DhtSegment
      </action>
      <action issue="IMAGING-203" dev="kinow" type="fix" due-to="Rody Kersten">
        JPEG segment size not validated
      </action>
      <action issue="IMAGING-123" dev="kinow" type="update" due-to="Jens Kapitza">
        remove duplicated lines in T4AndT6Compression
      </action>
      <action issue="IMAGING-209" dev="kinow" type="fix" due-to="Isak Wertwein">
        PnmImageParser throws ImageWriteException when writing if PnmImageParser.PARAM_KEY_PNM_RAWBITS is provided
      </action>
      <action issue="IMAGING-205" dev="kinow" type="fix">
        Imaging (Apache Sanselan) produces "odd offsets" in (EXIF) metadata
      </action>
      <action issue="IMAGING-195" dev="britter" type="fix" due-to="Keith Strydom">
        Incorrect Maven coordinates on project website
      </action>
      <action issue="IMAGING-190" dev="sebb" type="fix">
        ImageDataReader.decompress() overwrites its input
      </action>
      <action issue="IMAGING-193" dev="sebb" type="fix">
        Duplicate class names
      </action>
      <action issue="IMAGING-189" dev="sebb" type="fix">
        parseXpmValuesSection uses &amp;&amp; instead of ||
      </action>
      <action issue="IMAGING-181" dev="damjan" type="fix">
        EXIF lens metadata tags missing in Commons Imaging but recognized in exiftool
      </action>
      <action issue="IMAGING-172" dev="damjan" type="fix">
        Microsoft tags are not seen in MS Windows Properties/Details dialog.
      </action>
      <action issue="IMAGING-186" dev="britter" type="update" due-to="Ric Emery">
        Add sCAL support to PNG reading and writing.
      </action>
      <action issue="IMAGING-176" dev="britter" type="fix" due-to="Gabriel Axel">
        TiffImageParser.getImageInfo() throws exception when "Compression" field is missing.
      </action>
      <action issue="IMAGING-178" dev="britter" type="fix" due-to="emopers">
        PnmImageParser does not check the validity of input PAM header.
      </action>
      <action issue="IMAGING-184" dev="ggregory" type="update">
        Update platform from Java 5 to 7
      </action>
      <action issue="IMAGING-112" dev="britter" type="update" due-to="Xavier Dury">
        JpegIptcRewriter.removeIPTC() does not remove all metadata
      </action>
      <action issue="IMAGING-171" dev="britter" type="fix" due-to="Jan Helbich">
        MicrosoftTagTest rewrite image exif fails in some environments
      </action>
      <action issue="IMAGING-169" dev="britter" type="fix" due-to="Nebu Pookins">
        PnmImageParser throws NumberFormatException instead of ImageReadException when parsing invalid images
      </action>
      <action issue="IMAGING-166" dev="britter" type="update" due-to="Michael Groß">
        ByteSourceImageTest: Local variable hides a field
      </action>
      <action issue="IMAGING-156" dev="britter" type="update">
        Refactor TagConstants
      </action>
      <action issue="IMAGING-144" dev="britter" type="fix" due-to="Paul Hartmann">
        TiffOutputSet.setGPSInDegrees should make sure, GPSVersionID is set
      </action>
      <action issue="IMAGING-126" dev="britter" type="update" due-to="Gary Lucas">
        TIFF and PNG images should not be bigger than the ones created by java ImageIO
      </action>
      <action issue="IMAGING-147" dev="britter" type="update" due-to="Stephan Koeninger">
        Add color constants
      </action>
      <action issue="IMAGING-150" dev="britter" type="update" due-to="Stephan Koeninger">
        Implement equals and hashcode on color classes
      </action>
      <action issue="IMAGING-117" dev="sebb" type="fix">
        Classes should not expose mutable arrays
      </action>
      <action issue="IMAGING-145" dev="ggregory" type="fix" due-to="Chris Carman">
        DumpImage method for JPEG reports it's coming from TIFF.
      </action>
      <action issue="IMAGING-137" dev="damjan" type="fix">
        Can not set EXIF_TAG_EXIF_VERSION tag.
      </action>
      <action issue="IMAGING-140" dev="damjan" type="fix" due-to="Gavin Shiels">
        ExifReWriter always writes EXIF segment before JFIF segment.
      </action>
      <action issue="IMAGING-131" dev="damjan" type="fix">
        Allow null parameters in PngImageParser.getBufferedImage(), and add some tests for null parameters.
      </action>
      <action issue="IMAGING-121" dev="damjan" type="fix" due-to="Piyush Kapoor">
        Null Pointer exception while extracting metadata for CR2 image.
      </action>
      <action issue="IMAGING-115" dev="damjan" type="fix">
        DhtSegment class contains mutable public arrays.
      </action>
      <action issue="IMAGING-117" dev="damjan" type="fix">
        SofnSegment.components - public mutable array.
      </action>
      <action issue="IMAGING-116" dev="damjan" type="fix">
        GenericSegment.bytes - public mutable array.
      </action>
      <action issue="IMAGING-118" dev="damjan" type="fix">
        interface RgbeConstants contains mutable array.
      </action>
      <action issue="IMAGING-114" dev="damjan" type="fix">
        ComSegment.comment is a public final byte array.
      </action>
      <action issue="IMAGING-109" dev="damjan" type="fix">
        Several files contain non-UTF8 characters.
      </action>
      <action issue="IMAGING-113" dev="damjan" type="fix">
        Cannot read multipage tiff.
      </action>
      <action issue="IMAGING-108" dev="damjan" type="fix">
        JPEG EOI marker could not be found at expected location.
      </action>
      <action issue="IMAGING-101" dev="ggregory" type="fix" due-to="Colm O hEigeartaigh">
        GIF dimensions transposed.
      </action>
      <action issue="IMAGING-23" dev="cmchen" type="fix">
        JpegXMPWriter throws NullPointerException.
      </action>
      <action issue="IMAGING-75" dev="cmchen" type="add">
        Added accessor methods for a number of ImageInfo properties.
      </action>
      <action issue="IMAGING-71" dev="cmchen" type="add" due-to="Nicolas Richeton">
        Applied patch contributed by Nicolas Richeton, adding getEXIFThumbnailSize() and getEXIFThumbnailData() methods to JpegImageMetadata.
      </action>
      <action issue="IMAGING-74" dev="cmchen" type="fix">
        Fixed a couple of platform-dependent paths in the tests.
        Constantized the magic numbers used when guessing formats.  
        Added a test for the format guessing.
      </action>
      <action issue="IMAGING-2" dev="cmchen" type="fix">
        SanselanGuessFormatTest and SanselanTestConstants use Java 1.5 method String.replace(CharSequence, CharSequence).
      </action>
      <action issue="IMAGING-80" dev="niallp" type="fix">
        Sanselan tests fail on Windows.
      </action>
      <action issue="IMAGING-18" dev="cmchen" type="fix" due-to="James E-J">
        Fix for "JpegImageMetadata getEXIFThumbnail only works on Jpeg thumbnails stored as Tiff images" issue.
        Jpeg thumbnails are read using ImageIO.
      </action>
      <action issue="IMAGING-48" dev="sebb" type="fix">
        JpegImageMetadata getEXIFThumbnail may raise a null pointer exception.
      </action>
      <action issue="IMAGING-56" dev="cmchen" type="add" due-to="damjan">
        Add support for the ICNS icon format.
      </action>
      <action issue="IMAGING-52" dev="cmchen" type="fix" due-to="damjan">
        Implement dumpImageFile for ICO files and fix a typo.
      </action>
       <action issue="IMAGING-58" dev="damjan" type="add">
        Add support for PCX, DCX, WBMP, XBM and XPM images.
      </action>
      <action issue="IMAGING-12" dev="damjan" type="fix" due-to="gwlucas">
        Tiff (exif) tags of type double written in wrong byte order.
      </action>
      <action issue="IMAGING-30" dev="damjan" type="fix" due-to="clement.escoffier">
        The isTransparent flag is not set on transparent PNGs.
      </action>
      <action issue="IMAGING-11" dev="damjan" type="fix">
        Ignore TIFF entries that have invalid offsets and/or lengths when we are not in strict mode.
      </action>
      <action issue="IMAGING-78" dev="damjan" type="fix">
        readDirectory method in TiffReader doesn't gracefully handle exceptions that can be thrown from ByteSource implementations.
      </action>
      <action issue="IMAGING-24" dev="damjan" type="fix">
        Search all tags instead of just EXIF tags when parsing TIFF metadata tags, and try to match on directory type as well.
      </action>
      <action issue="IMAGING-21" dev="damjan" type="fix">
        Don't allow very large TIFF lengths to be interpreted as negative because they have the highest order bit set.
      </action>
      <action issue="IMAGING-50" dev="damjan" type="fix">
        Make JPEG parsing highly resilient: skip all bytes after the end of a segment until the next segment (0xFF followed by non-0xFF).
      </action>
      <action issue="IMAGING-16" dev="damjan" type="fix">
        Fix reading ASCII tags in TIFF files.
      </action>
      <action issue="IMAGING-3" dev="damjan" type="fix">
        Ignore string differences in our tests when 7 bit unclean TIFF string are copied.
      </action>
      <action issue="IMAGING-41" dev="damjan" type="fix">
        Don't redefine BYTE_ORDER_BIG_ENDIAN and BYTE_ORDER_LITTLE_ENDIAN in UnicodeMetricsUTF16.
      </action>
      <action issue="IMAGING-64" dev="damjan" type="add">
        Add support for TIFF files with compression=2, (CCITT Group 3 1-Dimensional Modified Huffman run length encoding).
      </action>
      <action issue="IMAGING-35" dev="cmchen" type="fix">
        Fixed issue "FieldTypeASCII does not conform to the EXIF specification," identified by Libor Nenadál.
      </action>
      <action issue="IMAGING-31" dev="cmchen" type="fix">
        Fixed a bug in which gifs have incorrect size information in the the Logical Screen Descriptor.
        This appears to be a bug in how Microsoft Office writes gifs. The Image Descriptor has the correct value.
      </action>
      <action issue="IMAGING-13" dev="cmchen" type="fix">
        Added checks in ByteSource's getBlock() methods for invalid params.
      </action>
      <action issue="IMAGING-46" dev="cmchen" type="fix">
        Fixed a possible NPE in Sanselan.getICCProfile pointed out by Jon Weygandt.
      </action>
      <action issue="IMAGING-76" dev="cmchen" type="fix" due-to="damjan">
        Improve ICO file support.
      </action>
      <action issue="IMAGING-49" dev="damjan" type="fix">
        Preserve the byte range occupied by the Maker Notes, so rewriting it doesn't corrupt it.
      </action>
      <action issue="IMAGING-29" dev="damjan" type="fix" due-to="alexvigdor">
        Read in the full IPTC block before trying to ignore it, so we don't lose our position in the stream.
      </action>
      <action issue="IMAGING-45" dev="damjan" type="fix" due-to="pkapoor">
        Fix the GIF BitsPerPixel formula in GifImageParser's getImageInfo().
      </action>
      <action issue="IMAGING-77" dev="damjan" type="add">
        Add a type-safe high-level API for writing TIFF fields.
      </action>
      <action issue="IMAGING-51" dev="damjan" type="add">
        Add TagInfoXpText for fields like XPTITLE, and encode/decode it using UTF-16LE like Windows does.
      </action>
      <action issue="IMAGING-39" dev="damjan" type="fix">
        Fix various problems with reading and writing EXIF tags.
      </action>
      <action issue="IMAGING-60" dev="damjan" type="add" due-to="proyal">
        Added support for reading the RGBE / Radiance HDR image format.
      </action>
      <action issue="IMAGING-68" dev="damjan" type="add">
        Add a field to IptcRecord that contains its raw bytes, and a getter for this value.
      </action>
      <action issue="IMAGING-73" dev="damjan" type="add">
        Provide a way to write EXIF data into files using Sanselan.writeImage().
      </action>
      <action issue="IMAGING-22" dev="damjan" type="fix">
        Eliminate or hide public mutable final arrays in the API.
      </action>
      <action issue="IMAGING-47" dev="damjan" type="add" due-to="adrian2k7">
        Run a Findbugs analysis on "mvn site". Also audit and fix resource leaks.
      </action>
      <action issue="IMAGING-43" dev="damjan" type="fix" due-to="pkapoor">
        If the TIFF rows per strip is not present, assume it is the image length.
      </action>
      <action issue="IMAGING-65" dev="damjan" type="add">
        Provide a way to write the pixel density (DPI) into an image.
      </action>
      <action issue="IMAGING-17" dev="damjan" type="fix" due-to="pkapoor">
        Make BitInputStream sensitive to byte order. Allows 48 BPP TIFF files to load.
      </action>
      <action issue="IMAGING-38" dev="damjan" type="fix" due-to="tjoris">
        Fix the PhysicalWidthDpi calculation for JPEG images.
      </action>
      <action issue="IMAGING-19" dev="damjan" type="fix" due-to="vvd">
        Fix reading DPI for TIFF files.
      </action>
      <action issue="IMAGING-44" dev="damjan" type="fix" due-to="vvd">
        Fix reading DPI for PNG files.
      </action>
      <action issue="IMAGING-40" dev="damjan" type="fix" due-to="pkapoor">
        Add the Software TIFF tag, and get the byte order after reading the first TIFF directory.
      </action>
      <action issue="IMAGING-6" dev="damjan" type="fix">
        Correct the expected size of the decompressed TIFF image data, and improve sample depth scaling for PNG images.
      </action>
      <action issue="IMAGING-15" dev="damjan" type="fix" due-to="pkapoor">
        Stop JpegImageMetadata from throwing NPE if the exif field is null.
      </action>
      <action issue="IMAGING-67" dev="damjan" type="fix" due-to="gwlucas">
        Speed up reading paletted TIFF files.
      </action>
      <action issue="IMAGING-8" dev="damjan" type="fix">
        Allow TIFF fields to change size during encoding. Fix a broken test that assumes they never do.
      </action>
      <action issue="IMAGING-36" dev="damjan" type="fix">
        Fix sample usage links on the website.
      </action>
      <action issue="IMAGING-70" dev="damjan" type="fix" due-to="gwlucas">
        Reduce memory usage when reading TIFF files.
      </action>
      <action issue="IMAGING-33" dev="damjan" type="fix">
        Fixed the differencing predictor for tiled TIFF images.
      </action>
      <action issue="IMAGING-5" dev="damjan" type="fix">
        Update website, fix some broken links and remove old code.
      </action>
      <action issue="IMAGING-61" dev="damjan" type="add" due-to="gwlucas">
        Include a test utility for timing and memory in project example classes.
      </action>
      <action issue="IMAGING-69" dev="damjan" type="fix" due-to="gwlucas">
        Add a streamlined TIFF reader that reduces load time by a factor of 5.
      </action>
      <action issue="IMAGING-81" dev="damjan" type="add" due-to="gwlucas">
        Add more Javadoc to main package.
      </action>
      <action issue="IMAGING-82" dev="damjan" type="fix" due-to="pkapoor">
        Fix BMP width and height DPI.
      </action>
      <action issue="IMAGING-86" dev="damjan" type="fix">
        Fix the lengths for DateTimeOriginal and DateTimeDigitized TIFF/EXIF tags.
      </action>
      <action issue="IMAGING-88" dev="damjan" type="fix" due-to="craigkelly">
        Method lowerBound in org.apache.commons.imaging.common.itu_t4.T4AndT6Compression has a division error.
      </action>
      <action issue="IMAGING-89" dev="damjan" type="add">
        Detect the YCCK color space/type in JPEG files' APP14 segment.
      </action>
      <action issue="IMAGING-92" dev="damjan" type="fix" due-to="hmarmy">
        Issue trying to update GPS metadata info in a JPG.
      </action>
      <action issue="IMAGING-91" dev="damjan" type="update">
         ByteSourceInputStream.streamLength could be a long.
      </action>
      <action issue="IMAGING-95" dev="damjan" type="update" due-to="amitgupt">
         Some tiff processing takes very long.
      </action>
      <action issue="IMAGING-93" dev="damjan" type="fix" due-to="gwlucas">
         Tiled TIFF images do not correctly load partial tiles.
      </action>
      <action issue="IMAGING-90" dev="damjan" type="fix">
         Allow non-1 TIFF field lengths when parsing offset fields in non-strict mode.
      </action>
      <action issue="IMAGING-99" dev="damjan" type="fix" due-to="st.h">
         java.io.IOException: Could not read block
      </action>
      <action issue="IMAGING-94" dev="damjan" type="add" due-to="gwlucas">
         Add ability to load partial TIFF images
      </action>
      <action issue="IMAGING-223" dev="ggregory" type="update" due-to="Gary Gregory">
         Update from Java 7 to Java 8.
      </action>
    </release>
    
  </body>
</document><|MERGE_RESOLUTION|>--- conflicted
+++ resolved
@@ -45,16 +45,14 @@
   </properties>
   <body>
     <release version="1.0-alpha2" date="2019-??-??" description="Second 1.0 alpha release">
-<<<<<<< HEAD
+      <action issue="IMAGING-245" dev="kinow" type="add" due-to="Christoffer Rydberg">
+        Add disposal method to GIF metadata
+      </action>
       <action issue="IMAGING-146" dev="kinow" type="add">
         Add documentation for the color package
       </action>
       <action issue="IMAGING-244" dev="kinow" type="add">
         Use isEmpty instead of comparing size() with integers
-=======
-      <action issue="IMAGING-245" dev="kinow" type="add" due-to="Christoffer Rydberg">
-        Add disposal method to GIF metadata
->>>>>>> 311b47e1
       </action>
       <action issue="IMAGING-243" dev="kinow" type="add" due-to="Andreas Menze">
         PNG Writer Indexed Color with semi-transparent Pixels and Better Compression
